--- conflicted
+++ resolved
@@ -19,26 +19,18 @@
     pm = AgilentE3640A(rm=rm)
     pm.connect(addr=pm_config["addr"])
     pm.set_output_state(1)
-    
-    ilme = KeysightILME()
-    ilme.connect(config_path=ilme_config)
 
-<<<<<<< HEAD
     ilme = KeysightILME(config=ilme_config, config_path=ilme_config_path)
-=======
->>>>>>> 743a72ea
     for volt in tqdm(voltages, desc="Sweeping voltages"):
         pm.set_params(volt, 0.1)
         pm.wait_until_stable()
 
         ilme.start_meas()
         _, _, omr_data = ilme.get_result()
+        ilme.start_meas()
+        _, _, omr_data = ilme.get_result()
 
-<<<<<<< HEAD
         export_to_omr(omr_data, folder / f"r{volt}V.omr")
-=======
-        export_to_omr(omr_data, folder / f"heater_{volt}V.omr")
->>>>>>> 743a72ea
 
     pm.set_volt(0)
     rm.close()
@@ -48,7 +40,6 @@
     pm_config = {
         "addr": "GPIB0::4::INSTR",
         "start": 0, # [V]
-<<<<<<< HEAD
         "stop": 4, # [V]
         "step": 0.5, # [V]
     }
@@ -65,13 +56,6 @@
     }
 
     folder = Path(r"C:\Users\Lab2052\Desktop\Users\Christina\2025-02-11 - moscap\Chip 1\r15_g310nm")
-=======
-        "stop": 20, # [V]
-        "step": 1, # [V]
-    }
-
-    folder = Path(r"Y:\Christina\ktn tests\KTN 2024 Nov\09.12.2024")
->>>>>>> 743a72ea
 
     # remove the directory
     makedirs(folder, exist_ok=True)
